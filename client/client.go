// Copyright 2018 The Loopix-Messaging Authors
//
// Licensed under the Apache License, Version 2.0 (the "License");
// you may not use this file except in compliance with the License.
// You may obtain a copy of the License at
//
//      http://www.apache.org/licenses/LICENSE-2.0
//
// Unless required by applicable law or agreed to in writing, software
// distributed under the License is distributed on an "AS IS" BASIS,
// WITHOUT WARRANTIES OR CONDITIONS OF ANY KIND, either express or implied.
// See the License for the specific language governing permissions and
// limitations under the License.
/*
	Package client implements the class of a network client which can interact with a mix network.
*/

package client

import (
	"bytes"
<<<<<<< HEAD
=======

	"github.com/nymtech/loopix-messaging/clientcore"
	"github.com/nymtech/loopix-messaging/config"
	"github.com/nymtech/loopix-messaging/helpers"
	"github.com/nymtech/loopix-messaging/logging"
	"github.com/nymtech/loopix-messaging/networker"

	"github.com/golang/protobuf/proto"

>>>>>>> 2497df6c
	"crypto/elliptic"
	"crypto/rand"
	"fmt"
	"math"
	"math/big"
	"net"
	"sync"
	"time"

	"github.com/golang/protobuf/proto"
	"github.com/nymtech/loopix-messaging/clientcore"
	"github.com/nymtech/loopix-messaging/config"
	"github.com/nymtech/loopix-messaging/helpers"
	"github.com/nymtech/loopix-messaging/logging"
	"github.com/nymtech/loopix-messaging/networker"
)

var (
	logLocal                = logging.PackageLogger()
	loopCoverTrafficEnabled = true
	dropCoverTrafficEnabled = true
)

const (
	// the parameter of the exponential distribution which defines the rate of sending by client
	// the desiredRateParameter is the reciprocal of the expected value of the exponential distribution
	desiredRateParameter = 0.2
	loopRate             = 0.1
	dropRate             = 0.1
	// the rate at which clients are querying the provider for received packets. fetchRate value is the
	// parameter of an exponential distribution, and is the reciprocal of the expected value of the exp. distribution
	fetchRate = 0.01
)

// Client is the client networking interface
type Client interface {
	networker.NetworkClient
	networker.NetworkServer

	Start() error
	SendMessage(message string, recipient config.ClientConfig) error
	ReadInNetworkFromPKI(pkiName string) error
}

// TCPClient is a queuing TCP network client for the mixnet.
type TCPClient struct {
	id   string
	host string
	port string

	listener *net.TCPListener
	pkiDir   string

	config config.ClientConfig
	token  []byte

	outQueue         chan []byte
	registrationDone chan bool

	*clientcore.CryptoClient
<<<<<<< HEAD

	haltedCh chan struct{}
	haltOnce sync.Once
=======
>>>>>>> 2497df6c
}

// Start function creates the loggers for capturing the info and error logs;
// it reads the network and users information from the PKI database
// and starts the listening server. Function returns an error
// signaling whenever any operation was unsuccessful.
func (c *TCPClient) Start() error {

	c.resolveAddressAndStartListening()

	c.outQueue = make(chan []byte)
	c.registrationDone = make(chan bool)

	err := c.ReadInNetworkFromPKI(c.pkiDir)
	if err != nil {
		logLocal.WithError(err).Error("Error during reading in network PKI")
		return err
	}

	go func() {
		for {
			select {
			case <-c.registrationDone:
				return
			default:
				err = c.sendRegisterMessageToProvider()
				if err != nil {
					logLocal.WithError(err).Error("Error during registration to provider", err)
				}
				time.Sleep(5 * time.Second)
			}
		}
	}()

	go c.startListenerInNewRoutine()
	go c.startSenderInNewRoutine()

	return nil
}

<<<<<<< HEAD
// Wait waits till the client is terminated for any reason.
func (c *TCPClient) Wait() {
	<-c.haltedCh
}

// TODO: create daemon to call this upon sigterm or something
// Shutdown cleanly shuts down a given client instance.
func (c *TCPClient) Shutdown() {
	c.haltOnce.Do(func() { c.halt() })
}

// calls any required cleanup code
func (c *TCPClient) halt() {
	logLocal.Info("Starting graceful shutdown")
	// close any listeners, free resources, etc

	close(c.haltedCh)
}

func (c *TCPClient) startSenderInNewRoutine() {
	// for now just send once for test sake
	time.Sleep(5 * time.Second)
	logLocal.Warn("send routine start")
	i := 0
	for {
		msg := fmt.Sprintf("foo%v", i)
		recipient := c.config // just send to ourself, change it to other client once better PKI is figured out
		// randomRecipient, err := c.getRandomRecipient(c.Network.Clients)

		logLocal.Infof("sending %v to %v", msg, recipient.Id)

		// if err != nil {
		// 	logLocal.Warn(err)
		// 	break
		// }

		c.SendMessage(msg, recipient)
		i++
		time.Sleep(5 * time.Second)

		select {
		case <-c.haltedCh:
			logLocal.Warn("send routine end")
			return
		default:
		}
	}

}

=======
>>>>>>> 2497df6c
func (c *TCPClient) resolveAddressAndStartListening() error {
	addr, err := helpers.ResolveTCPAddress(c.host, c.port)
	if err != nil {
		return err
	}

	c.listener, err = net.ListenTCP("tcp", addr)
	if err != nil {
		return err
	}
	return nil
}

// SendMessage responsible for sending a real message. Takes as input the message string
// and the public information about the destination.
func (c *TCPClient) SendMessage(message string, recipient config.ClientConfig) error {
	packet, err := c.encodeMessage(message, recipient)
	if err != nil {
		logLocal.WithError(err).Error("Error in sending message - encode message returned error")
		return err
	}
	c.outQueue <- packet
	return nil
}

// encodeMessage encapsulates the given message into a sphinx packet destinated for recipient
// and wraps with the flag pointing that it is the communication packet
func (c *TCPClient) encodeMessage(message string, recipient config.ClientConfig) ([]byte, error) {
	sphinxPacket, err := c.EncodeMessage(message, recipient)
	if err != nil {
		logLocal.WithError(err).Error("Error in sending message - create sphinx packet returned an error")
		return nil, err
	}

	packetBytes, err := config.WrapWithFlag(config.CommFlag, sphinxPacket)
	if err != nil {
		logLocal.WithError(err).Error("Error in sending message - wrap with flag returned an error")
		return nil, err
	}
	return packetBytes, nil
}

// Send opens a connection with selected network address
// and send the passed packet. If connection failed or
// the packet could not be send, an error is returned
func (c *TCPClient) send(packet []byte, host string, port string) error {

	conn, err := net.Dial("tcp", host+":"+port)

	if err != nil {
		logLocal.WithError(err).Error("Error in send - dial returned an error")
		return err
	}
	defer conn.Close()

	_, err = conn.Write(packet)
	return err
}

// run opens the listener to start listening on clients host and port
func (c *TCPClient) startListenerInNewRoutine() {
	defer c.listener.Close()

	go func() {
		logLocal.Infof("Listening on address %s", c.host+":"+c.port)
		c.listenForIncomingConnections()
	}()

	c.Wait()
}

// ListenForIncomingConnections responsible for running the listening process of the server;
// The clients listener accepts incoming connections and
// passes the incoming packets to the packet handler.
// If the connection could not be accepted an error
// is logged into the log files, but the function is not stopped
func (c *TCPClient) listenForIncomingConnections() {
	for {
		conn, err := c.listener.Accept()

		if err != nil {
			logLocal.WithError(err).Error(err)
		} else {
			go c.handleConnection(conn)
		}
	}
}

// HandleConnection handles the received packets; it checks the flag of the
// packet and schedules a corresponding process function;
// The potential errors are logged into the log files.
func (c *TCPClient) handleConnection(conn net.Conn) {

	buff := make([]byte, 1024)
	defer conn.Close()

	reqLen, err := conn.Read(buff)
	if err != nil {
		logLocal.WithError(err).Error("Error while reading incoming connection")
		panic(err)
	}
	var packet config.GeneralPacket
	err = proto.Unmarshal(buff[:reqLen], &packet)
	if err != nil {
		logLocal.WithError(err).Error("Error in unmarshal incoming packet")
	}

	switch {
	case bytes.Equal(packet.Flag, config.TokenFlag):
		c.registerToken(packet.Data)
		go func() {
			err := c.controlOutQueue()
			if err != nil {
				logLocal.WithError(err).Panic("Error in the controller of the outgoing packets queue. Possible security threat.")
			}
		}()

		if loopCoverTrafficEnabled {
			c.turnOnLoopCoverTraffic()
		}

		if dropCoverTrafficEnabled {
			c.turnOnDropCoverTraffic()
		}

		go func() {
			c.controlMessagingFetching()
		}()

	case bytes.Equal(packet.Flag, config.CommFlag):
		_, err := c.processPacket(packet.Data)
		if err != nil {
			logLocal.WithError(err).Error("Error in processing received packet")
		}
		logLocal.Infof("Received new message: %v", string(packet.Data))
	default:
		logLocal.Info("Packet flag not recognised. Packet dropped.")
	}
}

// RegisterToken stores the authentication token received from the provider
func (c *TCPClient) registerToken(token []byte) {
	c.token = token
	logLocal.Infof(" Registered token %s", c.token)
	c.registrationDone <- true
}

// ProcessPacket processes the received sphinx packet and returns the
// encapsulated message or error in case the processing
// was unsuccessful.
func (c *TCPClient) processPacket(packet []byte) ([]byte, error) {
	logLocal.Info(" Processing packet")
	return packet, nil
}

// SendRegisterMessageToProvider allows the client to register with the selected provider.
// The client sends a special assignment packet, with its public information, to the provider
// or returns an error.
func (c *TCPClient) sendRegisterMessageToProvider() error {

	logLocal.Info("Sending request to provider to register")

	confBytes, err := proto.Marshal(&c.config)
	if err != nil {
		logLocal.WithError(err).Error("Error in register provider - marshal of provider config returned an error")
		return err
	}

	pktBytes, err := config.WrapWithFlag(config.AssigneFlag, confBytes)
	if err != nil {
		logLocal.WithError(err).Error("Error in register provider - wrap with flag returned an error")
		return err
	}

	err = c.send(pktBytes, c.Provider.Host, c.Provider.Port)
	if err != nil {
		logLocal.WithError(err).Error("Error in register provider - send registration packet returned an error")
		return err
	}
	return nil
}

// GetMessagesFromProvider allows to fetch messages from the inbox stored by the
// provider. The client sends a pull packet to the provider, along with
// the authentication token. An error is returned if occurred.
func (c *TCPClient) getMessagesFromProvider() error {
	pullRqs := config.PullRequest{ClientId: c.id, Token: c.token}
	pullRqsBytes, err := proto.Marshal(&pullRqs)
	if err != nil {
		logLocal.WithError(err).Error("Error in register provider - marshal of pull request returned an error")
		return err
	}

	pktBytes, err := config.WrapWithFlag(config.PullFlag, pullRqsBytes)
	if err != nil {
		logLocal.WithError(err).Error("Error in register provider - marshal of provider config returned an error")
		return err
	}

	err = c.send(pktBytes, c.Provider.Host, c.Provider.Port)
	if err != nil {
		return err
	}

	return nil
}

// controlOutQueue controls the outgoing queue of the client.
// If a message awaits in the queue, it is sent. Otherwise a
// drop cover message is sent instead.
func (c *TCPClient) controlOutQueue() error {
	logLocal.Info("Queue controller started")
	for {
		select {
		case realPacket := <-c.outQueue:
			c.send(realPacket, c.Provider.Host, c.Provider.Port)
			logLocal.Info("Real packet was sent")
		default:
			dummyPacket, err := c.createDropCoverMessage()
			if err != nil {
				return err
			}
			c.send(dummyPacket, c.Provider.Host, c.Provider.Port)
			logLocal.Info("OutQueue empty. Dummy packet sent.")
		}
		err := delayBeforeContinue(desiredRateParameter)
		if err != nil {
			return err
		}
	}
}

// controlMessagingFetching periodically at random sends a query to the provider
// to fetch received messages
func (c *TCPClient) controlMessagingFetching() {
	for {
		c.getMessagesFromProvider()
		logLocal.Info("Sent request to provider to fetch messages")
		err := delayBeforeContinue(fetchRate)
		if err != nil {
			logLocal.Error("Error in ControlMessagingFetching - generating random exp. value failed")
		}
	}
}

// CreateCoverMessage packs a dummy message into a Sphinx packet.
// The dummy message is a loop message.
func (c *TCPClient) createDropCoverMessage() ([]byte, error) {
	dummyLoad := "DummyPayloadMessage"
	randomRecipient, err := c.getRandomRecipient(c.Network.Clients)
	if err != nil {
		return nil, err
	}
	sphinxPacket, err := c.EncodeMessage(dummyLoad, randomRecipient)
	if err != nil {
		return nil, err
	}

	packetBytes, err := config.WrapWithFlag(config.CommFlag, sphinxPacket)
	if err != nil {
		return nil, err
	}
	return packetBytes, nil
}

// getRandomRecipient picks a random client from the list of all available clients (stored by the client).
// getRandomRecipient returns the selected client public configuration and an error
func (c *TCPClient) getRandomRecipient(slice []config.ClientConfig) (config.ClientConfig, error) {
	randIdx, err := rand.Int(rand.Reader, big.NewInt(int64(len(slice))))
	if err != nil {
		return config.ClientConfig{}, err
	}
	return slice[randIdx.Int64()], nil
}

// createLoopCoverMessage packs a dummy loop message into
// a sphinx packet. The loop message is destinated back to the sender
// createLoopCoverMessage returns a byte representation of the encapsulated packet and an error
func (c *TCPClient) createLoopCoverMessage() ([]byte, error) {
	loopLoad := "LoopCoverMessage"
	sphinxPacket, err := c.EncodeMessage(loopLoad, c.config)
	if err != nil {
		return nil, err
	}
	packetBytes, err := config.WrapWithFlag(config.CommFlag, sphinxPacket)
	if err != nil {
		return nil, err
	}
	return packetBytes, nil
}

// runLoopCoverTrafficStream manages the stream of loop cover traffic.
// In each stream iteration it sends a freshly created loop packet and
// waits a random time before scheduling the next loop packet.
func (c *TCPClient) runLoopCoverTrafficStream() error {
	logLocal.Info("Stream of loop cover traffic started")
	for {
		loopPacket, err := c.createLoopCoverMessage()
		if err != nil {
			return err
		}
		c.send(loopPacket, c.Provider.Host, c.Provider.Port)
		logLocal.Info("Loop message sent")
		err = delayBeforeContinue(loopRate)
		if err != nil {
			return err
		}
	}
}

// runDropCoverTrafficStream manages the stream of drop cover traffic.
// In each stream iteration it creates a fresh drop cover message destinated
// to a randomly selected user in the network. The drop packet is sent
// and the next stream call is scheduled after random time.
func (c *TCPClient) runDropCoverTrafficStream() error {
	logLocal.Info("Stream of drop cover traffic started")
	for {
		dropPacket, err := c.createDropCoverMessage()
		if err != nil {
			return err
		}
		c.send(dropPacket, c.Provider.Host, c.Provider.Port)
		logLocal.Info("Drop packet sent")
		err = delayBeforeContinue(dropRate)
		if err != nil {
			return err
		}
	}
}

func delayBeforeContinue(rateParam float64) error {
	delaySec, err := helpers.RandomExponential(rateParam)
	if err != nil {
		return err
	}
	time.Sleep(time.Duration(int64(delaySec*math.Pow10(9))) * time.Nanosecond)
	return nil
}

// turnOnLoopCoverTraffic starts the stream of loop cover traffic
func (c *TCPClient) turnOnLoopCoverTraffic() {
	go func() {
		err := c.runLoopCoverTrafficStream()
		if err != nil {
			logLocal.WithError(err).Panic("Error in the controller of the loop cover traffic. Possible security threat.")
		}
	}()
}

// turnOnDropCoverTraffic starts the stream of drop cover traffic
func (c *TCPClient) turnOnDropCoverTraffic() {
	go func() {
		err := c.runDropCoverTrafficStream()
		if err != nil {
			logLocal.WithError(err).Panic("Error in the controller of the drop cover traffic. Possible security threat.")
		}
	}()
}

// ReadInNetworkFromPKI reads in the public information about active mixes
// from the PKI database and stores them locally. In case
// the connection or fetching data from the PKI went wrong,
// an error is returned.
func (c *TCPClient) ReadInNetworkFromPKI(pkiName string) error {
	logLocal.Infof("Reading network information from the PKI: %s", pkiName)

	mixes, err := helpers.GetMixesPKI(pkiName)
	if err != nil {
		logLocal.WithError(err).Error("Error while reading mixes from PKI")
		return err
	}
	c.Network.Mixes = mixes

	clients, err := helpers.GetClientPKI(pkiName)
	if err != nil {
		logLocal.WithError(err).Error("Error while reading clients from PKI")
		return err
	}
	c.Network.Clients = clients

	logLocal.Info("Network information uploaded")
	return nil
}

<<<<<<< HEAD
// The constructor function to create an new client object.
// Function returns a new client object or an error, if occurred.
func NewClient(id, host, port string, pubKey []byte, prvKey []byte, pkiDir string, provider config.MixConfig) (*TCPClient, error) {
	core := clientcore.NewCryptoClient(pubKey, prvKey, elliptic.P224(), provider, clientcore.NetworkPKI{})
	c := TCPClient{id: id,
		host:         host,
		port:         port,
		CryptoClient: core,
		pkiDir:       pkiDir,
		haltedCh:     make(chan struct{}),
	}
=======
// NewClient returns a new TCPClient object or an error, if one occurred.
func NewClient(id, host, port string, pubKey []byte, prvKey []byte, pkiDir string, provider config.MixConfig) (*TCPClient, error) {
	core := clientcore.NewCryptoClient(pubKey, prvKey, elliptic.P224(), provider, clientcore.NetworkPKI{})
	c := TCPClient{id: id, host: host, port: port, CryptoClient: core, pkiDir: pkiDir}
>>>>>>> 2497df6c
	c.config = config.ClientConfig{Id: c.id, Host: c.host, Port: c.port, PubKey: c.GetPublicKey(), Provider: &c.Provider}

	configBytes, err := proto.Marshal(&c.config)

	if err != nil {
		return nil, err
	}
	err = helpers.AddToDatabase(pkiDir, "Pki", c.id, "Client", configBytes)
	if err != nil {
		return nil, err
	}

	return &c, nil
}

// NewTestClient constructs a client object, which can be used for testing. The object contains the crypto core
// and the top-level of client, but does not involve networking and starting a listener.
func NewTestClient(id, host, port string, pubKey []byte, prvKey []byte, pkiDir string, provider config.MixConfig) (*TCPClient, error) {
	core := clientcore.NewCryptoClient(pubKey, prvKey, elliptic.P224(), provider, clientcore.NetworkPKI{})
	c := TCPClient{id: id, host: host, port: port, CryptoClient: core, pkiDir: pkiDir}
	c.config = config.ClientConfig{Id: c.id, Host: c.host, Port: c.port, PubKey: c.GetPublicKey(), Provider: &c.Provider}

	return &c, nil
}<|MERGE_RESOLUTION|>--- conflicted
+++ resolved
@@ -19,18 +19,6 @@
 
 import (
 	"bytes"
-<<<<<<< HEAD
-=======
-
-	"github.com/nymtech/loopix-messaging/clientcore"
-	"github.com/nymtech/loopix-messaging/config"
-	"github.com/nymtech/loopix-messaging/helpers"
-	"github.com/nymtech/loopix-messaging/logging"
-	"github.com/nymtech/loopix-messaging/networker"
-
-	"github.com/golang/protobuf/proto"
-
->>>>>>> 2497df6c
 	"crypto/elliptic"
 	"crypto/rand"
 	"fmt"
@@ -91,15 +79,10 @@
 	registrationDone chan bool
 
 	*clientcore.CryptoClient
-<<<<<<< HEAD
-
 	haltedCh chan struct{}
 	haltOnce sync.Once
-=======
->>>>>>> 2497df6c
-}
-
-// Start function creates the loggers for capturing the info and error logs;
+}
+
 // it reads the network and users information from the PKI database
 // and starts the listening server. Function returns an error
 // signaling whenever any operation was unsuccessful.
@@ -137,7 +120,6 @@
 	return nil
 }
 
-<<<<<<< HEAD
 // Wait waits till the client is terminated for any reason.
 func (c *TCPClient) Wait() {
 	<-c.haltedCh
@@ -188,8 +170,6 @@
 
 }
 
-=======
->>>>>>> 2497df6c
 func (c *TCPClient) resolveAddressAndStartListening() error {
 	addr, err := helpers.ResolveTCPAddress(c.host, c.port)
 	if err != nil {
@@ -574,7 +554,6 @@
 	return nil
 }
 
-<<<<<<< HEAD
 // The constructor function to create an new client object.
 // Function returns a new client object or an error, if occurred.
 func NewClient(id, host, port string, pubKey []byte, prvKey []byte, pkiDir string, provider config.MixConfig) (*TCPClient, error) {
@@ -586,12 +565,6 @@
 		pkiDir:       pkiDir,
 		haltedCh:     make(chan struct{}),
 	}
-=======
-// NewClient returns a new TCPClient object or an error, if one occurred.
-func NewClient(id, host, port string, pubKey []byte, prvKey []byte, pkiDir string, provider config.MixConfig) (*TCPClient, error) {
-	core := clientcore.NewCryptoClient(pubKey, prvKey, elliptic.P224(), provider, clientcore.NetworkPKI{})
-	c := TCPClient{id: id, host: host, port: port, CryptoClient: core, pkiDir: pkiDir}
->>>>>>> 2497df6c
 	c.config = config.ClientConfig{Id: c.id, Host: c.host, Port: c.port, PubKey: c.GetPublicKey(), Provider: &c.Provider}
 
 	configBytes, err := proto.Marshal(&c.config)
