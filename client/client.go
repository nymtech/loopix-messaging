// Copyright 2018 The Loopix-Messaging Authors
//
// Licensed under the Apache License, Version 2.0 (the "License");
// you may not use this file except in compliance with the License.
// You may obtain a copy of the License at
//
//      http://www.apache.org/licenses/LICENSE-2.0
//
// Unless required by applicable law or agreed to in writing, software
// distributed under the License is distributed on an "AS IS" BASIS,
// WITHOUT WARRANTIES OR CONDITIONS OF ANY KIND, either express or implied.
// See the License for the specific language governing permissions and
// limitations under the License.
/*
	Package client implements the class of a network client which can interact with a mix network.
*/

package client

import (
	"bytes"
	"crypto/rand"
	"io/ioutil"
	"math"
	"math/big"
	"net"
	"sync"
	"time"

	"github.com/nymtech/loopix-messaging/sphinx"

	"github.com/golang/protobuf/proto"
	"github.com/nymtech/loopix-messaging/clientcore"
	"github.com/nymtech/loopix-messaging/config"
	"github.com/nymtech/loopix-messaging/helpers"
	"github.com/nymtech/loopix-messaging/logging"
	"github.com/nymtech/loopix-messaging/networker"
)

var (
	logLocal                          = logging.PackageLogger()
	loopCoverTrafficEnabled           = true
	dropCoverTrafficEnabled           = true
	controlMessageFetchingEnabled     = true
	rateCompliantCoverMessagesEnabled = true
	// FIXME: temporarily moved to variable to make it possible to override it by bench client
	// the parameter of the exponential distribution which defines the rate of sending by client
	// the desiredRateParameter is the reciprocal of the expected value of the exponential distribution
	desiredRateParameter = 0.2
)

const (
	loopRate = 0.1
	dropRate = 0.1
	// the rate at which clients are querying the provider for received packets. fetchRate value is the
	// parameter of an exponential distribution, and is the reciprocal of the expected value of the exp. distribution
	fetchRate = 0.01
)

// Client is the client networking interface
type Client interface {
	networker.NetworkClient
	networker.NetworkServer

	Start() error
	SendMessage(message string, recipient config.ClientConfig) error
	ReadInNetworkFromPKI(pkiName string) error
}

// NetClient is a queuing TCP network client for the mixnet.
type NetClient struct {
	id   string
	host string
	port string

	listener *net.TCPListener
	pkiDir   string

	config config.ClientConfig
	token  []byte

	outQueue         chan []byte
	registrationDone chan bool

	*clientcore.CryptoClient
	haltedCh chan struct{}
	haltOnce sync.Once
}

// OutQueue returns a reference to the client's outQueue. It's a queue
// which holds outgoing packets while their order is randomised.
func (c *NetClient) OutQueue() chan<- []byte {
	return c.outQueue
}

// ToggleRateCompliantCoverTraffic enables or disables rate compliant cover
// traffic.
func ToggleRateCompliantCoverTraffic(b bool) {
	if !b {
		logLocal.Warn("Rate compliant cover messages are disabled")
	} else {
		logLocal.Info("Rate compliant cover messages are enabled")
	}
	rateCompliantCoverMessagesEnabled = b
}

// ToggleLoopCoverTraffic enables or disables loop cover traffic.
func ToggleLoopCoverTraffic(b bool) {
	if !b {
		logLocal.Warn("Loop cover traffic is disabled")
	} else {
		logLocal.Info("Loop cover traffic is enabled")
	}
	loopCoverTrafficEnabled = b
}

// ToggleDropCoverTraffic enables or disables cover traffic.
func ToggleDropCoverTraffic(b bool) {
	if !b {
		logLocal.Warn("Drop cover traffic is disabled")
	} else {
		logLocal.Info("Drop cover traffic is enabled")
	}
	dropCoverTrafficEnabled = b
}

// ToggleControlMessageFetching enables or disables control message fetching.
func ToggleControlMessageFetching(b bool) {
	if !b {
		logLocal.Warn("Control message fetching is disabled")
	} else {
		logLocal.Info("Control message fetching is enabled")
	}
	controlMessageFetchingEnabled = b
}

// UpdateDesiredRateParameter sets the desired rate parameter.
func UpdateDesiredRateParameter(r float64) {
	logLocal.Infof("Updating desired rate parameter to %v", r)
	desiredRateParameter = r
}

// DisableLogging disables logging.
func DisableLogging() {
	logLocal.Warn("Disabling logging")
	logLocal.Logger.Out = ioutil.Discard
}

// Start reads the network and users information from the PKI database
// and starts the listening server. Returns an error
// signaling whenever any operation was unsuccessful.
func (c *NetClient) Start() error {
	if err := c.resolveAddressAndStartListening(); err != nil {
		return err
	}

	c.outQueue = make(chan []byte)
	c.registrationDone = make(chan bool)

	err := c.ReadInNetworkFromPKI(c.pkiDir)
	if err != nil {
		logLocal.WithError(err).Error("Error during reading in network PKI")
		return err
	}

	go func() {
		for {
			select {
			case <-c.registrationDone:
				return
			default:
				err = c.sendRegisterMessageToProvider()
				if err != nil {
					logLocal.WithError(err).Error("Error during registration to provider", err)
				}
				time.Sleep(5 * time.Second)
			}
		}
	}()

	go c.startListenerInNewRoutine()
	return nil
}

// Wait waits till the client is terminated for any reason.
func (c *NetClient) Wait() {
	<-c.haltedCh
}

// Shutdown cleanly shuts down a given client instance.
// TODO: create daemon to call this upon sigterm or something
func (c *NetClient) Shutdown() {
	c.haltOnce.Do(func() { c.halt() })
}

// calls any required cleanup code
func (c *NetClient) halt() {
	logLocal.Info("Starting graceful shutdown")
	// close any listeners, free resources, etc

	close(c.haltedCh)
}

func (c *NetClient) resolveAddressAndStartListening() error {
	addr, err := helpers.ResolveTCPAddress(c.host, c.port)
	if err != nil {
		return err
	}

	c.listener, err = net.ListenTCP("tcp", addr)
	if err != nil {
		return err
	}
	return nil
}

// SendMessage responsible for sending a real message. Takes as input the message string
// and the public information about the destination.
func (c *NetClient) SendMessage(message string, recipient config.ClientConfig) error {
	packet, err := c.encodeMessage(message, recipient)
	if err != nil {
		logLocal.WithError(err).Error("Error in sending message - encode message returned error")
		return err
	}
	c.outQueue <- packet
	return nil
}

// encodeMessage encapsulates the given message into a sphinx packet destinated for recipient
// and wraps with the flag pointing that it is the communication packet
func (c *NetClient) encodeMessage(message string, recipient config.ClientConfig) ([]byte, error) {
	sphinxPacket, err := c.EncodeMessage(message, recipient)
	if err != nil {
		logLocal.WithError(err).Error("Error in sending message - create sphinx packet returned an error")
		return nil, err
	}

	packetBytes, err := config.WrapWithFlag(config.CommFlag, sphinxPacket)
	if err != nil {
		logLocal.WithError(err).Error("Error in sending message - wrap with flag returned an error")
		return nil, err
	}
	return packetBytes, nil
}

// Send opens a connection with selected network address
// and send the passed packet. If connection failed or
// the packet could not be send, an error is returned
func (c *NetClient) send(packet []byte, host string, port string) error {

	conn, err := net.Dial("tcp", host+":"+port)

	if err != nil {
		logLocal.WithError(err).Error("Error in send - dial returned an error")
		return err
	}
	defer conn.Close()

	_, err = conn.Write(packet)
	return err
}

// run opens the listener to start listening on clients host and port
func (c *NetClient) startListenerInNewRoutine() {
	defer c.listener.Close()

	go func() {
		logLocal.Infof("Listening on address %s", c.host+":"+c.port)
		c.listenForIncomingConnections()
	}()

	c.Wait()
}

// ListenForIncomingConnections responsible for running the listening process of the server;
// The clients listener accepts incoming connections and
// passes the incoming packets to the packet handler.
// If the connection could not be accepted an error
// is logged into the log files, but the function is not stopped
func (c *NetClient) listenForIncomingConnections() {
	for {
		conn, err := c.listener.Accept()

		if err != nil {
			logLocal.WithError(err).Error(err)
		} else {
			go c.handleConnection(conn)
		}
	}
}

// HandleConnection handles the received packets; it checks the flag of the
// packet and schedules a corresponding process function;
// The potential errors are logged into the log files.
func (c *NetClient) handleConnection(conn net.Conn) {

	buff := make([]byte, 1024)
	defer conn.Close()

	reqLen, err := conn.Read(buff)
	if err != nil {
		logLocal.WithError(err).Error("Error while reading incoming connection")
		panic(err)
	}
	var packet config.GeneralPacket
	err = proto.Unmarshal(buff[:reqLen], &packet)
	if err != nil {
		logLocal.WithError(err).Error("Error in unmarshal incoming packet")
	}

	switch {
	case bytes.Equal(packet.Flag, config.TokenFlag):
		c.registerToken(packet.Data)
		go func() {
			err := c.controlOutQueue()
			if err != nil {
				logLocal.WithError(err).Panic("Error in the controller of the outgoing packets queue. Possible security threat.")
			}
		}()

		if loopCoverTrafficEnabled {
			c.turnOnLoopCoverTraffic()
		}

		if dropCoverTrafficEnabled {
			c.turnOnDropCoverTraffic()
		}

		if controlMessageFetchingEnabled {
			go func() {
				c.controlMessagingFetching()
			}()
		}

	case bytes.Equal(packet.Flag, config.CommFlag):
		_, err := c.processPacket(packet.Data)
		if err != nil {
			logLocal.WithError(err).Error("Error in processing received packet")
		}
		logLocal.Infof("Received new message: %v", string(packet.Data))
	default:
		logLocal.Info("Packet flag not recognised. Packet dropped.")
	}
}

// RegisterToken stores the authentication token received from the provider
func (c *NetClient) registerToken(token []byte) {
	c.token = token
	logLocal.Infof(" Registered token %s", c.token)
	c.registrationDone <- true
}

// ProcessPacket processes the received sphinx packet and returns the
// encapsulated message or error in case the processing
// was unsuccessful.
func (c *NetClient) processPacket(packet []byte) ([]byte, error) {
	// logLocal.Info(" Processing packet")
	return packet, nil
}

// SendRegisterMessageToProvider allows the client to register with the selected provider.
// The client sends a special assignment packet, with its public information, to the provider
// or returns an error.
func (c *NetClient) sendRegisterMessageToProvider() error {

	logLocal.Info("Sending request to provider to register")

	confBytes, err := proto.Marshal(&c.config)
	if err != nil {
		logLocal.WithError(err).Error("Error in register provider - marshal of provider config returned an error")
		return err
	}

	pktBytes, err := config.WrapWithFlag(config.AssigneFlag, confBytes)
	if err != nil {
		logLocal.WithError(err).Error("Error in register provider - wrap with flag returned an error")
		return err
	}

	err = c.send(pktBytes, c.Provider.Host, c.Provider.Port)
	if err != nil {
		logLocal.WithError(err).Error("Error in register provider - send registration packet returned an error")
		return err
	}
	return nil
}

// GetMessagesFromProvider allows to fetch messages from the inbox stored by the
// provider. The client sends a pull packet to the provider, along with
// the authentication token. An error is returned if occurred.
func (c *NetClient) getMessagesFromProvider() error {
	pullRqs := config.PullRequest{ClientId: c.id, Token: c.token}
	pullRqsBytes, err := proto.Marshal(&pullRqs)
	if err != nil {
		logLocal.WithError(err).Error("Error in register provider - marshal of pull request returned an error")
		return err
	}

	pktBytes, err := config.WrapWithFlag(config.PullFlag, pullRqsBytes)
	if err != nil {
		logLocal.WithError(err).Error("Error in register provider - marshal of provider config returned an error")
		return err
	}

	err = c.send(pktBytes, c.Provider.Host, c.Provider.Port)
	if err != nil {
		return err
	}

	return nil
}

// controlOutQueue controls the outgoing queue of the client.
// If a message awaits in the queue, it is sent. Otherwise a
// drop cover message is sent instead.
func (c *NetClient) controlOutQueue() error {
	logLocal.Info("Queue controller started")
	for {
		select {
		case realPacket := <-c.outQueue:
			if err := c.send(realPacket, c.Provider.Host, c.Provider.Port); err != nil {
				logLocal.WithError(err).Errorf("Could not send real packet: %v", err)
			}
			logLocal.Info("Real packet was sent")
		default:
			if rateCompliantCoverMessagesEnabled {
				dummyPacket, err := c.createDropCoverMessage()
				if err != nil {
					return err
				}
				if err := c.send(dummyPacket, c.Provider.Host, c.Provider.Port); err != nil {
					logLocal.WithError(err).Errorf("Could not send dummy packet: %v", err)
				}
				// logLocal.Info("OutQueue empty. Dummy packet sent.")
			}
		}
		err := delayBeforeContinue(desiredRateParameter)
		if err != nil {
			return err
		}
	}
}

// controlMessagingFetching periodically at random sends a query to the provider
// to fetch received messages
func (c *NetClient) controlMessagingFetching() {
	for {
		if err := c.getMessagesFromProvider(); err != nil {
			logLocal.WithError(err).Errorf("Could not get message from provider: %v", err)
			continue
		}
		logLocal.Info("Sent request to provider to fetch messages")
		err := delayBeforeContinue(fetchRate)
		if err != nil {
			logLocal.Error("Error in ControlMessagingFetching - generating random exp. value failed")
		}
	}
}

// CreateCoverMessage packs a dummy message into a Sphinx packet.
// The dummy message is a loop message.
func (c *NetClient) createDropCoverMessage() ([]byte, error) {
	dummyLoad := "DummyPayloadMessage"
	randomRecipient, err := c.getRandomRecipient(c.Network.Clients)
	if err != nil {
		return nil, err
	}
	sphinxPacket, err := c.EncodeMessage(dummyLoad, randomRecipient)
	if err != nil {
		return nil, err
	}

	packetBytes, err := config.WrapWithFlag(config.CommFlag, sphinxPacket)
	if err != nil {
		return nil, err
	}
	return packetBytes, nil
}

// getRandomRecipient picks a random client from the list of all available clients (stored by the client).
// getRandomRecipient returns the selected client public configuration and an error
func (c *NetClient) getRandomRecipient(slice []config.ClientConfig) (config.ClientConfig, error) {
	randIdx, err := rand.Int(rand.Reader, big.NewInt(int64(len(slice))))
	if err != nil {
		return config.ClientConfig{}, err
	}
	return slice[randIdx.Int64()], nil
}

// createLoopCoverMessage packs a dummy loop message into
// a sphinx packet. The loop message is destinated back to the sender
// createLoopCoverMessage returns a byte representation of the encapsulated packet and an error
func (c *NetClient) createLoopCoverMessage() ([]byte, error) {
	loopLoad := "LoopCoverMessage"
	sphinxPacket, err := c.EncodeMessage(loopLoad, c.config)
	if err != nil {
		return nil, err
	}
	packetBytes, err := config.WrapWithFlag(config.CommFlag, sphinxPacket)
	if err != nil {
		return nil, err
	}
	return packetBytes, nil
}

// runLoopCoverTrafficStream manages the stream of loop cover traffic.
// In each stream iteration it sends a freshly created loop packet and
// waits a random time before scheduling the next loop packet.
func (c *NetClient) runLoopCoverTrafficStream() error {
	logLocal.Info("Stream of loop cover traffic started")
	for {
		loopPacket, err := c.createLoopCoverMessage()
		if err != nil {
			return err
		}
		if err := c.send(loopPacket, c.Provider.Host, c.Provider.Port); err != nil {
			logLocal.WithError(err).Errorf("Could not send loop cover traffic message")
			return err
		}
		logLocal.Info("Loop message sent")
		err = delayBeforeContinue(loopRate)
		if err != nil {
			return err
		}
	}
}

// runDropCoverTrafficStream manages the stream of drop cover traffic.
// In each stream iteration it creates a fresh drop cover message destinated
// to a randomly selected user in the network. The drop packet is sent
// and the next stream call is scheduled after random time.
func (c *NetClient) runDropCoverTrafficStream() error {
	logLocal.Info("Stream of drop cover traffic started")
	for {
		dropPacket, err := c.createDropCoverMessage()
		if err != nil {
			return err
		}
		if err := c.send(dropPacket, c.Provider.Host, c.Provider.Port); err != nil {
			logLocal.WithError(err).Errorf("Could not send loop drop cover traffic message")
			return err
		}
		logLocal.Info("Drop packet sent")
		err = delayBeforeContinue(dropRate)
		if err != nil {
			return err
		}
	}
}

func delayBeforeContinue(rateParam float64) error {
	delaySec, err := helpers.RandomExponential(rateParam)
	if err != nil {
		return err
	}
	time.Sleep(time.Duration(int64(delaySec*math.Pow10(9))) * time.Nanosecond)
	return nil
}

// turnOnLoopCoverTraffic starts the stream of loop cover traffic
func (c *NetClient) turnOnLoopCoverTraffic() {
	go func() {
		err := c.runLoopCoverTrafficStream()
		if err != nil {
			logLocal.WithError(err).Panic("Error in the controller of the loop cover traffic. Possible security threat.")
		}
	}()
}

// turnOnDropCoverTraffic starts the stream of drop cover traffic
func (c *NetClient) turnOnDropCoverTraffic() {
	go func() {
		err := c.runDropCoverTrafficStream()
		if err != nil {
			logLocal.WithError(err).Panic("Error in the controller of the drop cover traffic. Possible security threat.")
		}
	}()
}

// ReadInNetworkFromPKI reads in the public information about active mixes
// from the PKI database and stores them locally. In case
// the connection or fetching data from the PKI went wrong,
// an error is returned.
func (c *NetClient) ReadInNetworkFromPKI(pkiName string) error {
	logLocal.Infof("Reading network information from the PKI: %s", pkiName)

	mixes, err := helpers.GetMixesPKI(pkiName)
	if err != nil {
		logLocal.WithError(err).Error("Error while reading mixes from PKI")
		return err
	}
	c.Network.Mixes = mixes

	clients, err := helpers.GetClientPKI(pkiName)
	if err != nil {
		logLocal.WithError(err).Error("Error while reading clients from PKI")
		return err
	}
	c.Network.Clients = clients

	logLocal.Info("Network information uploaded")
	return nil
}

<<<<<<< HEAD
// The constructor function to create an new client object.
// Function returns a new client object or an error, if occurred.
func NewClient(id, host, port string, prvKey *sphinx.PrivateKey, pubKey *sphinx.PublicKey, pkiDir string, provider config.MixConfig) (*NetClient, error) {
	core := clientcore.NewCryptoClient(prvKey, pubKey, provider, clientcore.NetworkPKI{})
=======
// NewClient constructor function to create an new client object.
// Returns a new client object or an error, if occurred.
func NewClient(id, host, port string, pubKey []byte, prvKey []byte, pkiDir string, provider config.MixConfig) (*NetClient, error) {
	core := clientcore.NewCryptoClient(pubKey, prvKey, elliptic.P224(), provider, clientcore.NetworkPKI{})
>>>>>>> 8f76f910
	c := NetClient{id: id,
		host:         host,
		port:         port,
		CryptoClient: core,
		pkiDir:       pkiDir,
		haltedCh:     make(chan struct{}),
	}
	c.config = config.ClientConfig{Id: c.id,
		Host:     c.host,
		Port:     c.port,
		PubKey:   c.GetPublicKey().Bytes(),
		Provider: &c.Provider,
	}

	configBytes, err := proto.Marshal(&c.config)

	if err != nil {
		return nil, err
	}
	err = helpers.AddToDatabase(pkiDir, "Pki", c.id, "Client", configBytes)
	if err != nil {
		return nil, err
	}

	return &c, nil
}

// NewTestClient constructs a client object, which can be used for testing. The object contains the crypto core
// and the top-level of client, but does not involve networking and starting a listener.
func NewTestClient(id, host, port string, prvKey *sphinx.PrivateKey, pubKey *sphinx.PublicKey, pkiDir string, provider config.MixConfig) (*NetClient, error) {
	core := clientcore.NewCryptoClient(prvKey, pubKey, provider, clientcore.NetworkPKI{})
	c := NetClient{id: id, host: host, port: port, CryptoClient: core, pkiDir: pkiDir}
	c.config = config.ClientConfig{Id: c.id,
		Host:     c.host,
		Port:     c.port,
		PubKey:   c.GetPublicKey().Bytes(),
		Provider: &c.Provider,
	}

	return &c, nil
}<|MERGE_RESOLUTION|>--- conflicted
+++ resolved
@@ -602,17 +602,10 @@
 	return nil
 }
 
-<<<<<<< HEAD
 // The constructor function to create an new client object.
 // Function returns a new client object or an error, if occurred.
 func NewClient(id, host, port string, prvKey *sphinx.PrivateKey, pubKey *sphinx.PublicKey, pkiDir string, provider config.MixConfig) (*NetClient, error) {
 	core := clientcore.NewCryptoClient(prvKey, pubKey, provider, clientcore.NetworkPKI{})
-=======
-// NewClient constructor function to create an new client object.
-// Returns a new client object or an error, if occurred.
-func NewClient(id, host, port string, pubKey []byte, prvKey []byte, pkiDir string, provider config.MixConfig) (*NetClient, error) {
-	core := clientcore.NewCryptoClient(pubKey, prvKey, elliptic.P224(), provider, clientcore.NetworkPKI{})
->>>>>>> 8f76f910
 	c := NetClient{id: id,
 		host:         host,
 		port:         port,
