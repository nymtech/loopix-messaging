// Copyright 2018-2019 The Loopix-Messaging Authors
//
// Licensed under the Apache License, Version 2.0 (the "License");
// you may not use this file except in compliance with the License.
// You may obtain a copy of the License at
//
//      http://www.apache.org/licenses/LICENSE-2.0
//
// Unless required by applicable law or agreed to in writing, software
// distributed under the License is distributed on an "AS IS" BASIS,
// WITHOUT WARRANTIES OR CONDITIONS OF ANY KIND, either express or implied.
// See the License for the specific language governing permissions and
// limitations under the License.

/*
	Package helpers implements all useful functions which are used in the code of anonymous messaging system.
*/

package helpers

import (
	"bytes"
	"encoding/base64"
	"encoding/json"
	"errors"
	"net"
	"net/http"

	"github.com/nymtech/loopix-messaging/config"
	"github.com/nymtech/loopix-messaging/sphinx"
)

var (
	ErrInvalidLocalIP = errors.New("couldn't find a valid IP for your machine, check your internet connection")
)

// ResolveTCPAddress returns an address of TCP end point given a host and port.
func ResolveTCPAddress(host, port string) (*net.TCPAddr, error) {
	addr, err := net.ResolveTCPAddr("tcp", host+":"+port)
	if err != nil {
		return nil, err
	}
	return addr, nil
}

// GetLocalIP attempts to figure out a valid IP address for this machine.
func GetLocalIP() (string, error) {
	ifaces, err := net.Interfaces()
	if err != nil {
		return "", err
	}

	for _, iface := range ifaces {
		addrs, err := iface.Addrs()
		if err != nil {
			return "", err
		}
		for _, addr := range addrs {
			var ip net.IP
			switch v := addr.(type) {
			case *net.IPNet:
				ip = v.IP
			case *net.IPAddr:
				ip = v.IP
			}
			if ip == nil || ip.IsLoopback() {
				continue
			}
			ip = ip.To4()
			if ip == nil {
				continue // not an ipv4 address
			}
			return ip.String(), nil
		}
	}

	return "", ErrInvalidLocalIP
}

// RegisterPresence registers server presence at the directory server.
func RegisterPresence(host string, publicKey *sphinx.PublicKey, layer int) error {
	b64Key := base64.StdEncoding.EncodeToString(publicKey.Bytes())
	values := map[string]interface{}{"host": host, "pubKey": b64Key, "layer": layer}
	jsonValue, err := json.Marshal(values)
	if err != nil {
		return err
	}

	url := config.DirectoryServerBaseURL + config.DirectoryServerPresenceURL
	resp, err := http.Post(url, "application/json", bytes.NewBuffer(jsonValue))
	if err != nil {
		return err
	}
	_ = resp
	// TODO: properly parse it, etc.
<<<<<<< HEAD

	// fmt.Println("response Status:", resp.Status)
	// fmt.Println("response Headers:", resp.Header)
	// body, _ := ioutil.ReadAll(resp.Body)
	// fmt.Println("response Body:", string(body))
=======
>>>>>>> cc9687c5

	return nil
}

// SendMixMetrics sends the mixnode related packet metrics to the directory server.
func SendMixMetrics(metrics map[string]uint) error {
	jsonValue, err := json.Marshal(metrics)
	if err != nil {
		return err
	}

	url := config.DirectoryServerBaseURL + config.DirectoryServerMetricsURL
	resp, err := http.Post(url, "application/json", bytes.NewBuffer(jsonValue))
	if err != nil {
		return err
	}
	_ = resp
	// TODO: properly parse it, etc.
<<<<<<< HEAD

	// fmt.Println("response Status:", resp.Status)
	// fmt.Println("response Headers:", resp.Header)
	// body, _ := ioutil.ReadAll(resp.Body)
	// fmt.Println("response Body:", string(body))
=======
>>>>>>> cc9687c5

	return nil
}<|MERGE_RESOLUTION|>--- conflicted
+++ resolved
@@ -93,14 +93,6 @@
 	}
 	_ = resp
 	// TODO: properly parse it, etc.
-<<<<<<< HEAD
-
-	// fmt.Println("response Status:", resp.Status)
-	// fmt.Println("response Headers:", resp.Header)
-	// body, _ := ioutil.ReadAll(resp.Body)
-	// fmt.Println("response Body:", string(body))
-=======
->>>>>>> cc9687c5
 
 	return nil
 }
@@ -119,14 +111,6 @@
 	}
 	_ = resp
 	// TODO: properly parse it, etc.
-<<<<<<< HEAD
-
-	// fmt.Println("response Status:", resp.Status)
-	// fmt.Println("response Headers:", resp.Header)
-	// body, _ := ioutil.ReadAll(resp.Body)
-	// fmt.Println("response Body:", string(body))
-=======
->>>>>>> cc9687c5
 
 	return nil
 }