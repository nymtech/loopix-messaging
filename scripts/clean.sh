--- conflicted
+++ resolved
@@ -17,21 +17,6 @@
 # This script should be run from inside the loopix-messaging package directory
 
 logDir="$PWD/logs"
-<<<<<<< HEAD
-=======
-pkiDb="$PWD/pki/database.db"
-inboxDir="$PWD/inboxes"
-
-if [ -f $pkiDb ]
-then
-    echo "Removing the pki database: " $pkiDb
-    rm $pkiDb
-    echo "Removed existing PKI files."
-else
-    echo "Nothing to remove. The PKI directory does not exist."
-fi
-
->>>>>>> 8c4d5c8a
 
 if [ -d $logDir ]
 then
