--- conflicted
+++ resolved
@@ -428,26 +428,13 @@
 
 	nodes := []config.MixConfig{m1, m2, m3}
 
-<<<<<<< HEAD
 	x, err := RandomElement()
 	assert.Nil(t, err)
-	asb, err := getSharedSecrets(nodes, x)
-	assert.Nil(t, err)
-
-	encMsg, err := encapsulateContent(asb, message)
-	assert.Nil(t, err)
-=======
-	x := big.NewInt(100)
-	headerInitials, err := getSharedSecrets(curve, nodes, *x)
-	if err != nil {
-		t.Error(err)
-	}
+	headerInitials, err := getSharedSecrets(nodes, x)
+	assert.Nil(t, err)
 
 	encMsg, err := encapsulateContent(headerInitials, message)
-	if err != nil {
-		t.Error(err)
-	}
->>>>>>> 8f76f910
+	assert.Nil(t, err)
 
 	decMsg := encMsg
 	privs := []*PrivateKey{priv1, priv2, priv3}
